/*
CompileDaemon is a very simple compile daemon for Go.

CompileDaemon watches your .go files in a directory and invokes `go build`
if a file changes.

Examples

In its simplest form, the defaults will do. With the current working directory set
to the source directory you can simply…

    $ CompileDaemon

… and it will recompile your code whenever you save a source file.

If you want it to also run your program each time it builds you might add…

    $ CompileDaemon -command="./MyProgram -my-options"

… and it will also keep a copy of your program running. Killing the old one and
starting a new one each time you build. For advanced usage you can also supply
the changed file to the command by doing…

	$ CompileDaemon -command="./MyProgram -my-options %[1]s"

…but note that this will not be set on the first start.

You may find that you need to exclude some directories and files from
monitoring, such as a .git repository or emacs temporary files…

    $ CompileDaemon -exclude-dir=.git -exclude=".#*"

If you want to monitor files other than .go and .c files you might…

    $ CompileDaemon -include=Makefile -include="*.less" -include="*.tmpl"

Options

There are command line options.

	FILE SELECTION
	-directory=XXX    – Which directory to monitor for changes
	-recursive=XXX    – Look into subdirectories
	-exclude-dir=XXX  – Exclude directories matching glob pattern XXX
	-exlude=XXX       – Exclude files whose basename matches glob pattern XXX
	-include=XXX      – Include files whose basename matches glob pattern XXX
	-pattern=XXX      – Include files whose path matches regexp XXX

	MISC
	-color            - Enable colorized output
	-log-prefix       - Enable/disable stdout/stderr labelling for the child process
	-graceful-kill    - On supported platforms, send the child process a SIGTERM to
	                    allow it to exit gracefully if possible.
	-graceful-timeout - Duration (in seconds) to wait for graceful kill to complete
	-verbose          - Print information about watched directories.

	ACTIONS
	-build=CCC        – Execute CCC to rebuild when a file changes
	-command=CCC      – Run command CCC after a successful build, stops previous command first

*/
package main

import (
	"bufio"
	"flag"
	"fmt"
	"io"
	"log"
	"os"
	"os/exec"
	"os/signal"
	"path/filepath"
	"regexp"
	"strings"
	"syscall"
	"time"

	"github.com/fatih/color"
	"github.com/fsnotify/fsnotify"
)

// Milliseconds to wait for the next job to begin after a file change
const WorkDelay = 900

// Default pattern to match files which trigger a build
const FilePattern = `(.+\.go|.+\.c)$`

type globList []string

func (g *globList) String() string {
	return fmt.Sprint(*g)
}
func (g *globList) Set(value string) error {
	*g = append(*g, filepath.Clean(value))
	return nil
}
func (g *globList) Matches(value string) bool {
	for _, v := range *g {
		if match, err := filepath.Match(v, value); err != nil {
			log.Fatalf("Bad pattern \"%s\": %s", v, err.Error())
		} else if match {
			return true
		}
	}
	return false
}

var (
<<<<<<< HEAD
	flagDirectory       = flag.String("directory", ".", "Directory to watch for changes")
	flagPattern         = flag.String("pattern", FilePattern, "Pattern of watched files")
	flagCommand         = flag.String("command", "", "Command to run and restart after build")
	flagCommandStop     = flag.Bool("command-stop", false, "Stop command before building")
	flagRecursive       = flag.Bool("recursive", true, "Watch all dirs. recursively")
	flagBuild           = flag.String("build", "go build", "Command to rebuild after changes")
	flagBuildDir        = flag.String("build-dir", "", "Directory to run build command in.  Defaults to directory")
	flagRunDir          = flag.String("run-dir", "", "Directory to run command in.  Defaults to directory")
	flagColor           = flag.Bool("color", false, "Colorize output for CompileDaemon status messages")
	flagLogPrefix       = flag.Bool("log-prefix", true, "Print log timestamps and subprocess stderr/stdout output")
	flagGracefulKill    = flag.Bool("graceful-kill", false, "Gracefully attempt to kill the child process by sending a SIGTERM first")
	flagGracefulTimeout = flag.Uint("graceful-timeout", 3, "Duration (in seconds) to wait for graceful kill to complete")
	flagVerbose         = flag.Bool("verbose", false, "Be verbose about which directories are watched.")

	// initialized in main() due to custom type.
	flagExcludedDirs  globList
	flagExcludedFiles globList
	flagIncludedFiles globList
=======
	flag_pattern         = flag.String("pattern", FilePattern, "Pattern of watched files")
	flag_command         = flag.String("command", "", "Command to run and restart after build")
	flag_command_stop    = flag.Bool("command-stop", false, "Stop command before building")
	flag_recursive       = flag.Bool("recursive", true, "Watch all dirs. recursively")
	flag_build           = flag.String("build", "go build", "Command to rebuild after changes")
	flag_build_dir       = flag.String("build-dir", "", "Directory to run build command in.  Defaults to first directory")
	flag_run_dir         = flag.String("run-dir", "", "Directory to run command in.  Defaults to directory")
	flag_color           = flag.Bool("color", false, "Colorize output for CompileDaemon status messages")
	flag_logprefix       = flag.Bool("log-prefix", true, "Print log timestamps and subprocess stderr/stdout output")
	flag_gracefulkill    = flag.Bool("graceful-kill", false, "Gracefully attempt to kill the child process by sending a SIGTERM first")
	flag_gracefultimeout = flag.Uint("graceful-timeout", 3, "Duration (in seconds) to wait for graceful kill to complete")
	flag_verbose         = flag.Bool("verbose", false, "Be verbose about which directories are watched.")

	// initialized in main() due to custom type.
	flag_directories   globList
	flag_excludedDirs  globList
	flag_excludedFiles globList
	flag_includedFiles globList
>>>>>>> 6437cfa2
)

func okColor(format string, args ...interface{}) string {
	if *flagColor {
		return color.GreenString(format, args...)
	} else {
		return fmt.Sprintf(format, args...)
	}
}

func failColor(format string, args ...interface{}) string {
	if *flagColor {
		return color.RedString(format, args...)
	} else {
		return fmt.Sprintf(format, args...)
	}
}

// Run `go build` and print the output if something's gone wrong.
func build() bool {
	log.Println(okColor("Running build command!"))

	args := strings.Split(*flagBuild, " ")
	if len(args) == 0 {
		// If the user has specified and empty then we are done.
		return true
	}

	cmd := exec.Command(args[0], args[1:]...)

<<<<<<< HEAD
	if *flagBuildDir != "" {
		cmd.Dir = *flagBuildDir
	} else {
		cmd.Dir = *flagDirectory
=======
	if *flag_build_dir != "" {
		cmd.Dir = *flag_build_dir
	} else if len(flag_directories) > 0 {
		cmd.Dir = flag_directories[0]
>>>>>>> 6437cfa2
	}

	output, err := cmd.CombinedOutput()

	if err == nil {
		log.Println(okColor("Build ok."))
	} else {
		log.Println(failColor("Error while building:\n"), failColor(string(output)))
	}

	return err == nil
}

func matchesPattern(pattern *regexp.Regexp, file string) bool {
	return pattern.MatchString(file)
}

// Accept build jobs and start building when there are no jobs rushing in.
// The inrush protection is WorkDelay milliseconds long, in this period
// every incoming job will reset the timer.
func builder(jobs <-chan string, buildStarted chan<- string, buildDone chan<- bool) {
	createThreshold := func() <-chan time.Time {
		return time.After(time.Duration(WorkDelay * time.Millisecond))
	}

	threshold := createThreshold()
	eventPath := ""

	for {
		select {
		case eventPath = <-jobs:
			threshold = createThreshold()
		case <-threshold:
			buildStarted <- eventPath
			buildDone <- build()
		}
	}
}

func logger(pipeChan <-chan io.ReadCloser) {
	dumper := func(pipe io.ReadCloser, prefix string) {
		reader := bufio.NewReader(pipe)

	readloop:
		for {
			line, err := reader.ReadString('\n')

			if err != nil {
				break readloop
			}

			if *flagLogPrefix {
				log.Print(prefix, " ", line)
			} else {
				log.Print(line)
			}
		}
	}

	for {
		pipe := <-pipeChan
		go dumper(pipe, "stdout:")

		pipe = <-pipeChan
		go dumper(pipe, "stderr:")
	}
}

// Start the supplied command and return stdout and stderr pipes for logging.
func startCommand(command string) (cmd *exec.Cmd, stdout io.ReadCloser, stderr io.ReadCloser, err error) {
	args := strings.Split(command, " ")
	cmd = exec.Command(args[0], args[1:]...)

<<<<<<< HEAD
	if *flagRunDir != "" {
		cmd.Dir = *flagRunDir
=======
	if *flag_run_dir != "" {
		cmd.Dir = *flag_run_dir
>>>>>>> 6437cfa2
	}

	if stdout, err = cmd.StdoutPipe(); err != nil {
		err = fmt.Errorf("can't get stdout pipe for command: %s", err)
		return
	}

	if stderr, err = cmd.StderrPipe(); err != nil {
		err = fmt.Errorf("can't get stderr pipe for command: %s", err)
		return
	}

	if err = cmd.Start(); err != nil {
		err = fmt.Errorf("can't start command: %s", err)
		return
	}

	return
}

// Run the command in the given string and restart it after
// a message was received on the buildDone channel.
func runner(commandTemplate string, buildStarted <-chan string, buildSuccess <-chan bool) {
	var currentProcess *os.Process
	pipeChan := make(chan io.ReadCloser)

	go logger(pipeChan)

	// Launch concurrent process watching for signals from outside that
	// indicate termination to kill the running process alongside
	// CompileDaemon to prevent orphan processes.
	go func() {
		processSignalChannel := make(chan os.Signal, 1)
		signal.Notify(processSignalChannel, fatalSignals...)
		<-processSignalChannel

		log.Println(okColor("Received signal, terminating cleanly."))
		if currentProcess != nil {
			killProcess(currentProcess)
		}
		os.Exit(0)
	}()

	for {
		eventPath := <-buildStarted

		// prepend %0.s (which adds nothing) to prevent warning about missing
		// format specifier if the user did not supply one.
		command := fmt.Sprintf("%0.s"+commandTemplate, eventPath)

		if !*flagCommandStop {
			if !<-buildSuccess {
				continue
			}
		}

		if currentProcess != nil {
			killProcess(currentProcess)
		}

		if *flagCommandStop {
			log.Println(okColor("Command stopped. Waiting for build to complete."))
			if !<-buildSuccess {
				continue
			}
		}

		log.Println(okColor("Restarting the given command."))
		cmd, stdoutPipe, stderrPipe, err := startCommand(command)

		if err != nil {
			log.Fatal(failColor("Could not start command: %s", err))
		}

		pipeChan <- stdoutPipe
		pipeChan <- stderrPipe

		currentProcess = cmd.Process
	}
}

func killProcess(process *os.Process) {
	if *flagGracefulKill {
		killProcessGracefully(process)
	} else {
		killProcessHard(process)
	}
}

func killProcessHard(process *os.Process) {
	log.Println(okColor("Hard stopping the current process.."))

	if err := process.Kill(); err != nil {
		log.Println(failColor("Warning: could not kill child process.  It may have already exited."))
	}

	if _, err := process.Wait(); err != nil {
		log.Fatal(failColor("Could not wait for child process. Aborting due to danger of infinite forks."))
	}
}

func killProcessGracefully(process *os.Process) {
	done := make(chan error, 1)
	go func() {
		log.Println(okColor("Gracefully stopping the current process.."))
		if err := terminateGracefully(process); err != nil {
			done <- err
			return
		}
		_, err := process.Wait()
		done <- err
	}()

	select {
	case <-time.After(time.Duration(*flagGracefulTimeout) * time.Second):
		log.Println(failColor("Could not gracefully stop the current process, proceeding to hard stop."))
		killProcessHard(process)
		<-done
	case err := <-done:
		if err != nil {
			log.Fatal(failColor("Could not kill child process. Aborting due to danger of infinite forks."))
		}
	}
}

func flusher(buildStarted <-chan string, buildSuccess <-chan bool) {
	for {
		<-buildStarted
		<-buildSuccess
	}
}

func main() {
<<<<<<< HEAD
	flag.Var(&flagExcludedDirs, "exclude-dir", " Don't watch directories matching this name")
	flag.Var(&flagExcludedFiles, "exclude", " Don't watch files matching this name")
	flag.Var(&flagIncludedFiles, "include", " Watch files matching this name")
=======
	flag.Var(&flag_directories, "directory", "Directories to watch for changes")
	flag.Var(&flag_excludedDirs, "exclude-dir", " Don't watch directories matching this name")
	flag.Var(&flag_excludedFiles, "exclude", " Don't watch files matching this name")
	flag.Var(&flag_includedFiles, "include", " Watch files matching this name")
>>>>>>> 6437cfa2

	flag.Parse()

	if !*flagLogPrefix {
		log.SetFlags(0)
	}

<<<<<<< HEAD
	if *flagDirectory == "" {
=======
	if len(flag_directories) == 0 {
>>>>>>> 6437cfa2
		fmt.Fprintf(os.Stderr, "-directory=... is required.\n")
		os.Exit(1)
	}

	if *flagGracefulKill && !gracefulTerminationPossible() {
		log.Fatal("Graceful termination is not supported on your platform.")
	}

	watcher, err := fsnotify.NewWatcher()

	if err != nil {
		log.Fatal(err)
	}

	defer watcher.Close()

<<<<<<< HEAD
	if *flagRecursive == true {
		err = filepath.Walk(*flagDirectory, func(path string, info os.FileInfo, err error) error {
			if err == nil && info.IsDir() {
				if flagExcludedDirs.Matches(path) {
					return filepath.SkipDir
				} else {
					if *flagVerbose {
						log.Printf("Watching directory '%s' for changes.\n", path)
=======
	for _, flag_directory := range flag_directories {
		if *flag_recursive == true {
			err = filepath.Walk(flag_directory, func(path string, info os.FileInfo, err error) error {
				if err == nil && info.IsDir() {
					if flag_excludedDirs.Matches(path) {
						return filepath.SkipDir
					} else {
						if *flag_verbose {
							log.Printf("Watching directory '%s' for changes.\n", path)
						}
						return watcher.Add(path)
>>>>>>> 6437cfa2
					}
				}
				return err
			})

			if err != nil {
				log.Fatal("filepath.Walk():", err)
			}

			if err := watcher.Add(flag_directory); err != nil {
				log.Fatal("watcher.Add():", err)
			}

<<<<<<< HEAD
		if err := watcher.Add(*flagDirectory); err != nil {
			log.Fatal("watcher.Add():", err)
		}

	} else {
		if err := watcher.Add(*flagDirectory); err != nil {
			log.Fatal("watcher.Add():", err)
		}
=======
		} else {
			if err := watcher.Add(flag_directory); err != nil {
				log.Fatal("watcher.Add():", err)
			}
		}

>>>>>>> 6437cfa2
	}

	pattern := regexp.MustCompile(*flagPattern)
	jobs := make(chan string)
	buildSuccess := make(chan bool)
	buildStarted := make(chan string)

	go builder(jobs, buildStarted, buildSuccess)

	if *flagCommand != "" {
		go runner(*flagCommand, buildStarted, buildSuccess)
	} else {
		go flusher(buildStarted, buildSuccess)
	}

	for {
		select {
		case ev := <-watcher.Events:
			if ev.Op&fsnotify.Remove == fsnotify.Remove || ev.Op&fsnotify.Write == fsnotify.Write || ev.Op&fsnotify.Create == fsnotify.Create {
				base := filepath.Base(ev.Name)

				// Assume it is a directory and track it.
				if *flagRecursive == true && !flagExcludedDirs.Matches(ev.Name) {
					watcher.Add(ev.Name)
				}

				if flagIncludedFiles.Matches(base) || matchesPattern(pattern, ev.Name) {
					if !flagExcludedFiles.Matches(base) {
						jobs <- ev.Name
					}
				}
			}

		case err := <-watcher.Errors:
			if v, ok := err.(*os.SyscallError); ok {
				if v.Err == syscall.EINTR {
					continue
				}
				log.Fatal("watcher.Error: SyscallError:", v)
			}
			log.Fatal("watcher.Error:", err)
		}
	}
}<|MERGE_RESOLUTION|>--- conflicted
+++ resolved
@@ -107,8 +107,6 @@
 }
 
 var (
-<<<<<<< HEAD
-	flagDirectory       = flag.String("directory", ".", "Directory to watch for changes")
 	flagPattern         = flag.String("pattern", FilePattern, "Pattern of watched files")
 	flagCommand         = flag.String("command", "", "Command to run and restart after build")
 	flagCommandStop     = flag.Bool("command-stop", false, "Stop command before building")
@@ -123,29 +121,10 @@
 	flagVerbose         = flag.Bool("verbose", false, "Be verbose about which directories are watched.")
 
 	// initialized in main() due to custom type.
+	flagDirectories   globList
 	flagExcludedDirs  globList
 	flagExcludedFiles globList
 	flagIncludedFiles globList
-=======
-	flag_pattern         = flag.String("pattern", FilePattern, "Pattern of watched files")
-	flag_command         = flag.String("command", "", "Command to run and restart after build")
-	flag_command_stop    = flag.Bool("command-stop", false, "Stop command before building")
-	flag_recursive       = flag.Bool("recursive", true, "Watch all dirs. recursively")
-	flag_build           = flag.String("build", "go build", "Command to rebuild after changes")
-	flag_build_dir       = flag.String("build-dir", "", "Directory to run build command in.  Defaults to first directory")
-	flag_run_dir         = flag.String("run-dir", "", "Directory to run command in.  Defaults to directory")
-	flag_color           = flag.Bool("color", false, "Colorize output for CompileDaemon status messages")
-	flag_logprefix       = flag.Bool("log-prefix", true, "Print log timestamps and subprocess stderr/stdout output")
-	flag_gracefulkill    = flag.Bool("graceful-kill", false, "Gracefully attempt to kill the child process by sending a SIGTERM first")
-	flag_gracefultimeout = flag.Uint("graceful-timeout", 3, "Duration (in seconds) to wait for graceful kill to complete")
-	flag_verbose         = flag.Bool("verbose", false, "Be verbose about which directories are watched.")
-
-	// initialized in main() due to custom type.
-	flag_directories   globList
-	flag_excludedDirs  globList
-	flag_excludedFiles globList
-	flag_includedFiles globList
->>>>>>> 6437cfa2
 )
 
 func okColor(format string, args ...interface{}) string {
@@ -176,17 +155,10 @@
 
 	cmd := exec.Command(args[0], args[1:]...)
 
-<<<<<<< HEAD
 	if *flagBuildDir != "" {
 		cmd.Dir = *flagBuildDir
-	} else {
-		cmd.Dir = *flagDirectory
-=======
-	if *flag_build_dir != "" {
-		cmd.Dir = *flag_build_dir
-	} else if len(flag_directories) > 0 {
-		cmd.Dir = flag_directories[0]
->>>>>>> 6437cfa2
+	} else if len(flagDirectories) > 0 {
+		cmd.Dir = flagDirectories[0]
 	}
 
 	output, err := cmd.CombinedOutput()
@@ -260,13 +232,8 @@
 	args := strings.Split(command, " ")
 	cmd = exec.Command(args[0], args[1:]...)
 
-<<<<<<< HEAD
 	if *flagRunDir != "" {
 		cmd.Dir = *flagRunDir
-=======
-	if *flag_run_dir != "" {
-		cmd.Dir = *flag_run_dir
->>>>>>> 6437cfa2
 	}
 
 	if stdout, err = cmd.StdoutPipe(); err != nil {
@@ -400,16 +367,10 @@
 }
 
 func main() {
-<<<<<<< HEAD
-	flag.Var(&flagExcludedDirs, "exclude-dir", " Don't watch directories matching this name")
-	flag.Var(&flagExcludedFiles, "exclude", " Don't watch files matching this name")
-	flag.Var(&flagIncludedFiles, "include", " Watch files matching this name")
-=======
-	flag.Var(&flag_directories, "directory", "Directories to watch for changes")
-	flag.Var(&flag_excludedDirs, "exclude-dir", " Don't watch directories matching this name")
-	flag.Var(&flag_excludedFiles, "exclude", " Don't watch files matching this name")
-	flag.Var(&flag_includedFiles, "include", " Watch files matching this name")
->>>>>>> 6437cfa2
+	flag.Var(&flagDirectories, "directory", "Directory to watch for changes, can be set more than once")
+	flag.Var(&flagExcludedDirs, "exclude-dir", " Don't watch directories matching this name, can be set more than once")
+	flag.Var(&flagExcludedFiles, "exclude", " Don't watch files matching this name, can be set more than once")
+	flag.Var(&flagIncludedFiles, "include", " Watch files matching this name, can be set more than once")
 
 	flag.Parse()
 
@@ -417,13 +378,8 @@
 		log.SetFlags(0)
 	}
 
-<<<<<<< HEAD
-	if *flagDirectory == "" {
-=======
-	if len(flag_directories) == 0 {
->>>>>>> 6437cfa2
-		fmt.Fprintf(os.Stderr, "-directory=... is required.\n")
-		os.Exit(1)
+	if len(flagDirectories) == 0 {
+		log.Fatal("-directory must be specified at least once.")
 	}
 
 	if *flagGracefulKill && !gracefulTerminationPossible() {
@@ -438,28 +394,17 @@
 
 	defer watcher.Close()
 
-<<<<<<< HEAD
-	if *flagRecursive == true {
-		err = filepath.Walk(*flagDirectory, func(path string, info os.FileInfo, err error) error {
-			if err == nil && info.IsDir() {
-				if flagExcludedDirs.Matches(path) {
-					return filepath.SkipDir
-				} else {
-					if *flagVerbose {
-						log.Printf("Watching directory '%s' for changes.\n", path)
-=======
-	for _, flag_directory := range flag_directories {
-		if *flag_recursive == true {
-			err = filepath.Walk(flag_directory, func(path string, info os.FileInfo, err error) error {
+	for _, flagDirectory := range flagDirectories {
+		if *flagRecursive == true {
+			err = filepath.Walk(flagDirectory, func(path string, info os.FileInfo, err error) error {
 				if err == nil && info.IsDir() {
-					if flag_excludedDirs.Matches(path) {
+					if flagExcludedDirs.Matches(path) {
 						return filepath.SkipDir
 					} else {
-						if *flag_verbose {
+						if *flagVerbose {
 							log.Printf("Watching directory '%s' for changes.\n", path)
 						}
 						return watcher.Add(path)
->>>>>>> 6437cfa2
 					}
 				}
 				return err
@@ -469,27 +414,14 @@
 				log.Fatal("filepath.Walk():", err)
 			}
 
-			if err := watcher.Add(flag_directory); err != nil {
+			if err := watcher.Add(flagDirectory); err != nil {
 				log.Fatal("watcher.Add():", err)
 			}
-
-<<<<<<< HEAD
-		if err := watcher.Add(*flagDirectory); err != nil {
-			log.Fatal("watcher.Add():", err)
-		}
-
-	} else {
-		if err := watcher.Add(*flagDirectory); err != nil {
-			log.Fatal("watcher.Add():", err)
-		}
-=======
 		} else {
-			if err := watcher.Add(flag_directory); err != nil {
+			if err := watcher.Add(flagDirectory); err != nil {
 				log.Fatal("watcher.Add():", err)
 			}
 		}
-
->>>>>>> 6437cfa2
 	}
 
 	pattern := regexp.MustCompile(*flagPattern)
